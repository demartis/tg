--- conflicted
+++ resolved
@@ -144,43 +144,10 @@
 
 struct processing_buffers *get_data(struct main_window *w, int *old)
 {
-<<<<<<< HEAD
 	*old = w->is_old;
 	if(w->old)
 		w->guessed_bph = w->bph ? w->bph : guess_bph(w->old->period / w->sample_rate);
 	return w->old;
-=======
-	struct processing_buffers *p = w->bfs;
-	int i;
-	for(i=0; i<NSTEPS && p[i].ready; i++);
-	for(i--; i>=0 && p[i].sigma > p[i].period / 10000; i--);
-	if(i>=0) {
-		if(w->old) pb_destroy_clone(w->old);
-		w->old = pb_clone(&p[i]);
-		*old = 0;
-		return &p[i];
-	} else {
-		*old = 1;
-		return w->old;
-	}
-}
-
-void recompute(struct main_window *w)
-{
-	w->signal = analyze_pa_data(w->bfs, w->bph, w->events_from);
-	int old;
-	struct processing_buffers *p = get_data(w,&old);
-	if(old) w->signal = -w->signal;
-	if(p)
-		w->guessed_bph = w->bph ? w->bph : guess_bph(p->period / w->sample_rate);
-}
-
-guint refresh_window(struct main_window *w)
-{
-	recompute(w);
-	redraw(w);
-	return TRUE;
->>>>>>> 3e7c0c0f
 }
 
 gboolean delete_event(GtkWidget *widget, GdkEvent *event, gpointer data)
@@ -1002,7 +969,6 @@
 	gtk_window_set_focus(GTK_WINDOW(w->window), NULL);
 }
 
-<<<<<<< HEAD
 guint refresh(struct main_window *w)
 {
 	redraw(w);
@@ -1059,9 +1025,6 @@
 	return TRUE;
 }
 
-=======
-/* Start up the app loop */
->>>>>>> 3e7c0c0f
 int run_interface()
 {
 	int nominal_sr;
@@ -1089,7 +1052,6 @@
 	// Set up GDK+ widgets
 	init_main_window(&w);
 
-<<<<<<< HEAD
 	if(    pthread_mutex_init(&w.recompute_mutex, NULL)
 	    || pthread_cond_init(&w.recompute_cond, NULL)
 	    || pthread_create(&w.computing_thread, NULL, computing_thread, &w)) {
@@ -1098,10 +1060,6 @@
 	}
 
 	g_timeout_add_full(G_PRIORITY_LOW,100,(GSourceFunc)kick_computer,&w,NULL);
-=======
-	// Call refresh_window() 10 times/second
-	g_timeout_add_full(G_PRIORITY_LOW, 100, (GSourceFunc)refresh_window, &w, NULL);
->>>>>>> 3e7c0c0f
 
 	gtk_main(); // Runs the main loop
 
